import base64
import json
import os
import time
import uuid
from concurrent.futures import ThreadPoolExecutor, as_completed
from typing import Callable, List, Union, Dict, Any

import boto3
from aws.analyze_file.file_processor import download_file_from_s3, upload_files_to_s3
from aws.analyze_file.text_analysis import text_analysis_check, text_analysis_extract
from aws.analyze_file.font_anomalies import font_anomalies_check
from aws.analyze_file.metadata import analyze_metadata_check
from aws.analyze_file.OCR.ocr_processor import OCRProcessor
from aws.common.config.config import BEDROCK_REGION, FileConfig
from aws.common.models.check_result import CheckResult, CheckOutput
from aws.common.models.document_info import DocumentInfo
from aws.common.utilities.enums import FileType
from aws.common.utilities.logger_manager import LoggerManager, ANALYZE_FILE
from aws.common.utilities.utils import _now_iso, _create_fraud_report, _get_parent_folder_from_key
from aws.common.utilities.dynamodb_manager import DynamoDBManager

ocr_processor = OCRProcessor()
bedrock = boto3.client("bedrock-runtime", region_name=BEDROCK_REGION)
logger = LoggerManager.get_module_logger(ANALYZE_FILE)
dynamodb_manager = DynamoDBManager()


def _run_checks(local_file_path: str, pages_data, label_data, file_type: FileType) -> List[CheckResult]:
    """Run all checks concurrently and return a flat list of CheckResults."""
    check_functions: List[Callable[[], CheckOutput]] = [
        lambda: font_anomalies_check(local_file_path=local_file_path, pages_data=pages_data, bedrock=bedrock),
        lambda: analyze_metadata_check(local_file_path, label_data=label_data, file_type=file_type),
        lambda: text_analysis_check(file_type=file_type, label_data=label_data)
    ]
    checks: List[CheckResult] = []
    with ThreadPoolExecutor(max_workers=len(check_functions)) as executor:
        futures = [executor.submit(fn) for fn in check_functions]
        for future in as_completed(futures):
            result = future.result()
            if isinstance(result, list):
                checks.extend(result)
            elif result:
                checks.append(result)
    return checks


def _process_record(
        file_data: Dict[str, Any],
        s3_data: Dict[str, Any],
        source: str
) -> None:
    logger.info(f"_process_record file_data:{file_data}, s3_data:{s3_data} source:{source}")
    # Extract values
    local_file_path = file_data['local_file_path']
    file_type = file_data['file_type']
    bucket = s3_data['s3_bucket']
    s3_key = s3_data['s3_key']

    """Run extraction, checks and logging for a given file."""
    # Extract OCR information from file
    pages_data = ocr_processor.extract(local_file_path)
    # Extract structured text fields
    label_data = text_analysis_extract(local_file_path, file_type, pages_data, bedrock)

    # Persist label data
    label_item = {"label_data": dict(label_data)}
    dynamodb_manager.save_labels(
        file_type=file_type.value,
        doc_id=str(file_data.get('file_name', "")),
        s3_path=s3_key,
        bucket=bucket,
        labels=label_item,
    )

    # Checks
    checks = _run_checks(local_file_path, pages_data, label_data, file_type)
    fraud_report = _create_fraud_report(
        checks=checks,
        documentInfo=DocumentInfo(
            doc_id=str(file_data.get('file_name', "")),
            source=source,
            mime_type=str(file_data.get("file_ext", "")),
            num_pages=len(pages_data),
            created_at=_now_iso(),
        ),
    )

    dynamodb_manager.save_check_results(
        file_type=file_type.value,
        doc_id=str(file_data.get('file_name', "")),
        s3_path=s3_key,
        bucket=bucket,
        fraud_report_json=fraud_report.model_dump_json(),
    )

    logger.info("Fraud report: %s", fraud_report.model_dump_json())


def _process_s3_record(record: dict) -> None:
    """Process an individual S3 record and run checks."""
    s3_record = record.get("s3", {})
    bucket_name = s3_record["bucket"]["name"]
    original_key = s3_record["object"]["key"]

    parent_folder = _get_parent_folder_from_key(original_key)
    file_type = FileType.from_parent_folder(parent_folder)
    logger.info("Detected file type: %s", file_type.value)

    # Load file into Lambda local file system
    local_file_path, file_name, file_ext = download_file_from_s3(bucket_name, original_key)
    file_data = {"local_file_path": local_file_path, "file_type": file_type, "file_name": file_name,
                 "file_ext": file_ext}
    s3_data = {"s3_bucket": bucket_name, "s3_key": original_key}
    _process_record(file_data=file_data, s3_data=s3_data, source="s3")


def _process_api_record(event: dict) -> None:
    """Process a request coming from API Gateway.

    Expected body structure:
        {
            "file_name": "example.pdf",
            "file_content": "<base64 encoded content>",
            "file_type": "tax-assessor-certificate"  # folder name
        }
    """
    body = event.get("body", "{}")
    if event.get("isBase64Encoded"):
        body = base64.b64decode(body).decode("utf-8")

    data = json.loads(body)
    file_content_b64 = data["file_content"]
    original_name = data.get("file_name", "uploaded_file")
    parent_folder = data.get("file_type")

    file_type = FileType.from_parent_folder(parent_folder)
    file_ext = os.path.splitext(original_name)[1]

    file_uuid = uuid.uuid4()
    safe_file_name = f"{file_uuid}{file_ext}"
    os.makedirs(FileConfig.TEMP_FILE_PATH, exist_ok=True)
    local_file_path = os.path.join(FileConfig.TEMP_FILE_PATH, safe_file_name)

    with open(local_file_path, "wb") as f:
        f.write(base64.b64decode(file_content_b64))

    # Save to S3
    s3_key = f"{FileConfig.RAW_PREFIX}{parent_folder}/{safe_file_name}" if parent_folder else safe_file_name
    upload_files_to_s3([local_file_path], FileConfig.S3_BUCKET, s3_key)
    logger.info("Saved file to s3://%s/%s", FileConfig.S3_BUCKET, s3_key)

    file_data = {"local_file_path": local_file_path, "file_type": file_type, "file_name": safe_file_name,
                 "file_ext": file_ext}
    s3_data = {"s3_bucket": FileConfig.S3_BUCKET, "s3_key": s3_key}
    _process_record(file_data=file_data, s3_data=s3_data, source="s3")


def lambda_handler(event, context):
    """Lambda entry point for analyzing files."""
    logger.info("Event received: %s", event)

    try:
        if "Records" in event:
            for record in event.get("Records", []):
                _process_s3_record(record)
        else:
            _process_api_record(event)
    except Exception as exc:
        logger.error("Lambda processing failed: %s", exc, exc_info=True)
        raise

    return {
        "statusCode": 200
    }


if __name__ == '__main__':
    pass
    # start_time = time.time()
    #
    # aws_access_key_id = os.environ.get("AWS_ACCESS_KEY_ID")
    # aws_secret_access_key = os.environ.get("AWS_SECRET_ACCESS_KEY")
    #
    # bedrock = boto3.client("bedrock-runtime", region_name=BEDROCK_REGION,aws_access_key_id=aws_access_key_id,
    #                        aws_secret_access_key=aws_secret_access_key)
    # ocr_processor = OCRProcessor()
    # local_file_path = "files/test3.pdf"
    # filetype = FileType.TerminationCertificate
    # pages_data = ocr_processor.extract(local_file_path)
    # label_data = text_analysis_extract(local_file_path, filetype, pages_data, bedrock)
    # checks = _run_checks(local_file_path, pages_data, label_data, filetype)
    # fraud_report = _create_fraud_report(
    #     checks=checks,
    #     documentInfo=DocumentInfo(
    #         doc_id=str("Gsdg"),
    #         source="s3",
    #         mime_type=".pdf",
    #         num_pages=len(pages_data),
    #         created_at=_now_iso(),
    #     ),
    # )
    # end_time = time.time()
    # execution_time = end_time - start_time
    # print(f"took {execution_time:.4f} seconds to execute")
    #
    # print("Fraud report: %s", fraud_report.model_dump_json())
<<<<<<< HEAD
    #
=======

>>>>>>> 0334f8d4
<|MERGE_RESOLUTION|>--- conflicted
+++ resolved
@@ -8,7 +8,7 @@
 
 import boto3
 from aws.analyze_file.file_processor import download_file_from_s3, upload_files_to_s3
-from aws.analyze_file.text_analysis import text_analysis_check, text_analysis_extract
+from aws.analyze_file.text_analysis import text_analysis_check
 from aws.analyze_file.font_anomalies import font_anomalies_check
 from aws.analyze_file.metadata import analyze_metadata_check
 from aws.analyze_file.OCR.ocr_processor import OCRProcessor
@@ -50,7 +50,6 @@
         s3_data: Dict[str, Any],
         source: str
 ) -> None:
-    logger.info(f"_process_record file_data:{file_data}, s3_data:{s3_data} source:{source}")
     # Extract values
     local_file_path = file_data['local_file_path']
     file_type = file_data['file_type']
@@ -205,8 +204,4 @@
     # print(f"took {execution_time:.4f} seconds to execute")
     #
     # print("Fraud report: %s", fraud_report.model_dump_json())
-<<<<<<< HEAD
-    #
-=======
-
->>>>>>> 0334f8d4
+
